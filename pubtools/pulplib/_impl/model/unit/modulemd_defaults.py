--- conflicted
+++ resolved
@@ -22,12 +22,8 @@
     stream = pulp_attrib(type=str, pulp_field="stream", default=None)
     """The stream of this modulemd defaults unit"""
 
-<<<<<<< HEAD
     profiles = pulp_attrib(type=dict, pulp_field="profiles", default=None)
     """The profiles of this modulemd defaults unit."""
-=======
-    The type for this attribute is omitted to allow for either dict or None.
-    """
 
     repository_memberships = pulp_attrib(
         default=None,
@@ -38,5 +34,4 @@
     """IDs of repositories containing the unit, or ``None`` if this information is unavailable.
 
     .. versionadded:: 2.6.0
-    """
->>>>>>> 5a6ee5fe
+    """